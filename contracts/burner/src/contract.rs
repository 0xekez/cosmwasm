use cosmwasm_std::{
    attr, entry_point, BankMsg, DepsMut, Env, HandleResponse, InitResponse, MessageInfo,
    MigrateResponse, Order, StdError, StdResult,
};

use crate::msg::{HandleMsg, InitMsg, MigrateMsg};

#[entry_point]
pub fn init(
    _deps: DepsMut,
    _env: Env,
    _info: MessageInfo,
    _msg: InitMsg,
) -> StdResult<InitResponse> {
    Err(StdError::generic_err(
        "You can only use this contract for migrations",
    ))
}

#[entry_point]
pub fn handle(
    _deps: DepsMut,
    _env: Env,
    _info: MessageInfo,
    _msg: HandleMsg,
) -> StdResult<HandleResponse> {
    Err(StdError::generic_err(
        "You can only use this contract for migrations",
    ))
}

<<<<<<< HEAD
pub fn migrate(deps: DepsMut, env: Env, msg: MigrateMsg) -> StdResult<MigrateResponse> {
=======
#[entry_point]
pub fn migrate(
    deps: DepsMut,
    env: Env,
    _info: MessageInfo,
    msg: MigrateMsg,
) -> StdResult<MigrateResponse> {
>>>>>>> 834b3114
    // delete all state
    let keys: Vec<_> = deps
        .storage
        .range(None, None, Order::Ascending)
        .map(|(k, _)| k)
        .collect();
    let count = keys.len();
    for k in keys {
        deps.storage.remove(&k);
    }

    // get balance and send all to recipient
    let balance = deps.querier.query_all_balances(&env.contract.address)?;
    let send = BankMsg::Send {
        to_address: msg.payout.clone(),
        amount: balance,
    };

    let data_msg = format!("burnt {} keys", count).into_bytes();

    Ok(MigrateResponse {
        messages: vec![send.into()],
        attributes: vec![attr("action", "burn"), attr("payout", msg.payout)],
        data: Some(data_msg.into()),
    })
}

#[cfg(test)]
mod tests {
    use super::*;
    use cosmwasm_std::testing::{mock_dependencies, mock_env, mock_info};
    use cosmwasm_std::{coins, HumanAddr, StdError, Storage};

    #[test]
    fn init_fails() {
        let mut deps = mock_dependencies(&[]);

        let msg = InitMsg {};
        let info = mock_info("creator", &coins(1000, "earth"));
        // we can just call .unwrap() to assert this was a success
        let res = init(deps.as_mut(), mock_env(), info, msg);
        match res.unwrap_err() {
            StdError::GenericErr { msg, .. } => {
                assert_eq!(msg, "You can only use this contract for migrations")
            }
            _ => panic!("expected migrate error message"),
        }
    }

    #[test]
    fn migrate_cleans_up_data() {
        let mut deps = mock_dependencies(&coins(123456, "gold"));

        // store some sample data
        deps.storage.set(b"foo", b"bar");
        deps.storage.set(b"key2", b"data2");
        deps.storage.set(b"key3", b"cool stuff");
        let cnt = deps.storage.range(None, None, Order::Ascending).count();
        assert_eq!(3, cnt);

        // change the verifier via migrate
        let payout = HumanAddr::from("someone else");
        let msg = MigrateMsg {
            payout: payout.clone(),
        };
        let res = migrate(deps.as_mut(), mock_env(), msg).unwrap();
        // check payout
        assert_eq!(1, res.messages.len());
        let msg = res.messages.get(0).expect("no message");
        assert_eq!(
            msg,
            &BankMsg::Send {
                to_address: payout,
                amount: coins(123456, "gold"),
            }
            .into(),
        );

        // check there is no data in storage
        let cnt = deps.storage.range(None, None, Order::Ascending).count();
        assert_eq!(0, cnt);
    }
}<|MERGE_RESOLUTION|>--- conflicted
+++ resolved
@@ -29,17 +29,8 @@
     ))
 }
 
-<<<<<<< HEAD
+#[entry_point]
 pub fn migrate(deps: DepsMut, env: Env, msg: MigrateMsg) -> StdResult<MigrateResponse> {
-=======
-#[entry_point]
-pub fn migrate(
-    deps: DepsMut,
-    env: Env,
-    _info: MessageInfo,
-    msg: MigrateMsg,
-) -> StdResult<MigrateResponse> {
->>>>>>> 834b3114
     // delete all state
     let keys: Vec<_> = deps
         .storage
