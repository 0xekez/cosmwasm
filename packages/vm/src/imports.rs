--- conflicted
+++ resolved
@@ -10,13 +10,10 @@
 
 #[cfg(feature = "iterator")]
 use crate::context::{add_iterator, with_iterator_from_context};
-<<<<<<< HEAD
 use crate::context::{
-    try_consume_gas, with_func_from_context, with_querier_from_context, with_storage_from_context,
+    is_storage_readonly, try_consume_gas, with_func_from_context, with_querier_from_context,
+    with_storage_from_context,
 };
-=======
-use crate::context::{is_storage_readonly, with_querier_from_context, with_storage_from_context};
->>>>>>> 8ebd44f5
 #[cfg(feature = "iterator")]
 use crate::conversion::to_i32;
 use crate::conversion::to_u32;
@@ -150,8 +147,11 @@
     ctx: &mut Ctx,
     key_ptr: u32,
     value_ptr: u32,
-<<<<<<< HEAD
 ) -> VmResult<()> {
+    if is_storage_readonly::<S, Q>(ctx) {
+        return Err(VmError::write_access_denied());
+    }
+
     let key = read_region(ctx, key_ptr, MAX_LENGTH_DB_KEY)?;
     let value = read_region(ctx, value_ptr, MAX_LENGTH_DB_VALUE)?;
     let used_gas =
@@ -162,32 +162,15 @@
 }
 
 pub fn do_remove<S: Storage, Q: Querier>(ctx: &mut Ctx, key_ptr: u32) -> VmResult<()> {
+    if is_storage_readonly::<S, Q>(ctx) {
+        return Err(VmError::write_access_denied());
+    }
+
     let key = read_region(ctx, key_ptr, MAX_LENGTH_DB_KEY)?;
     let used_gas = with_storage_from_context::<S, Q, _, _>(ctx, |store| Ok(store.remove(&key)?))?;
     try_consume_gas::<S, Q>(ctx, used_gas)?;
 
     Ok(())
-=======
-) -> VmResult<i32> {
-    if is_storage_readonly::<S, Q>(ctx) {
-        return Err(VmError::write_access_denied());
-    }
-
-    let key = read_region!(ctx, key_ptr, MAX_LENGTH_DB_KEY);
-    let value = read_region!(ctx, value_ptr, MAX_LENGTH_DB_VALUE);
-    with_storage_from_context::<S, Q, _, ()>(ctx, |store| Ok(store.set(&key, &value)?))
-        .and(Ok(errors::NONE))
-}
-
-pub fn do_remove<S: Storage, Q: Querier>(ctx: &mut Ctx, key_ptr: u32) -> VmResult<i32> {
-    if is_storage_readonly::<S, Q>(ctx) {
-        return Err(VmError::write_access_denied());
-    }
-
-    let key = read_region!(ctx, key_ptr, MAX_LENGTH_DB_KEY);
-    with_storage_from_context::<S, Q, _, ()>(ctx, |store| Ok(store.remove(&key)?))
-        .and(Ok(errors::NONE))
->>>>>>> 8ebd44f5
 }
 
 pub fn do_canonicalize_address<A: Api>(
@@ -306,11 +289,9 @@
     use wasmer_runtime_core::{imports, typed_func::Func, Instance as WasmerInstance};
 
     use crate::backends::compile;
-<<<<<<< HEAD
-    use crate::context::{move_into_context, set_wasmer_instance, setup_context};
-=======
-    use crate::context::{move_into_context, set_storage_readonly, setup_context};
->>>>>>> 8ebd44f5
+    use crate::context::{
+        move_into_context, set_storage_readonly, set_wasmer_instance, setup_context,
+    };
     #[cfg(feature = "iterator")]
     use crate::conversion::to_u32;
     use crate::testing::{MockApi, MockQuerier, MockStorage};
