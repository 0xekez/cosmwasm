use std::collections::HashMap;

use crate::coins::Coin;
use crate::encoding::Binary;
use crate::errors::{generic_err, invalid_utf8, StdResult, SystemError};
use crate::query::{
    AllBalanceResponse, BalanceResponse, BankQuery, Delegation, DelegationsResponse, QueryRequest,
    StakingQuery, Validator, ValidatorsResponse, WasmQuery,
};
use crate::serde::{from_slice, to_binary};
use crate::storage::MemoryStorage;
use crate::traits::{Api, Extern, Querier, QuerierResult};
use crate::types::{BlockInfo, CanonicalAddr, ContractInfo, Env, HumanAddr, MessageInfo, Never};

static CONTRACT_ADDR: &str = "cosmos2contract";

/// All external requirements that can be injected for unit tests.
/// It sets the given balance for the contract itself, nothing else
pub fn mock_dependencies(
    canonical_length: usize,
    contract_balance: &[Coin],
) -> Extern<MockStorage, MockApi, MockQuerier> {
    let contract_addr = HumanAddr::from(CONTRACT_ADDR);
    Extern {
        storage: MockStorage::default(),
        api: MockApi::new(canonical_length),
        querier: MockQuerier::new(&[(&contract_addr, contract_balance)]),
    }
}

/// Initializes the querier along with the mock_dependencies.
/// Sets all balances provided (yoy must explicitly set contract balance if desired)
pub fn mock_dependencies_with_balances(
    canonical_length: usize,
    balances: &[(&HumanAddr, &[Coin])],
) -> Extern<MockStorage, MockApi, MockQuerier> {
    Extern {
        storage: MockStorage::default(),
        api: MockApi::new(canonical_length),
        querier: MockQuerier::new(balances),
    }
}

// Use MemoryStorage implementation (which is valid in non-testcode)
// We can later make simplifications here if needed
pub type MockStorage = MemoryStorage;

// MockPrecompiles zero pads all human addresses to make them fit the canonical_length
// it trims off zeros for the reverse operation.
// not really smart, but allows us to see a difference (and consistent length for canonical adddresses)
#[derive(Copy, Clone)]
pub struct MockApi {
    canonical_length: usize,
}

impl MockApi {
    pub fn new(canonical_length: usize) -> Self {
        MockApi { canonical_length }
    }
}

impl Default for MockApi {
    fn default() -> Self {
        Self::new(20)
    }
}

impl Api for MockApi {
    fn canonical_address(&self, human: &HumanAddr) -> StdResult<CanonicalAddr> {
        // Dummy input validation. This is more sophisticated for formats like bech32, where format and checksum are validated.
        if human.len() < 3 {
            return Err(generic_err("Invalid input: human address too short"));
        }
        if human.len() > self.canonical_length {
            return Err(generic_err("Invalid input: human address too long"));
        }

        let mut out = Vec::from(human.as_str());
        let append = self.canonical_length - out.len();
        if append > 0 {
            out.extend(vec![0u8; append]);
        }
        Ok(CanonicalAddr(Binary(out)))
    }

    fn human_address(&self, canonical: &CanonicalAddr) -> StdResult<HumanAddr> {
        if canonical.len() != self.canonical_length {
            return Err(generic_err(
                "Invalid input: canonical address length not correct",
            ));
        }

        // remove trailing 0's (TODO: fix this - but fine for first tests)
        let trimmed: Vec<u8> = canonical
            .as_slice()
            .iter()
            .cloned()
            .filter(|&x| x != 0)
            .collect();
        // decode UTF-8 bytes into string
        let human = String::from_utf8(trimmed).map_err(invalid_utf8)?;
        Ok(HumanAddr(human))
    }
}

/// Just set sender and sent funds for the message. The rest uses defaults.
/// The sender will be canonicalized internally to allow developers pasing in human readable senders.
/// This is intended for use in test code only.
pub fn mock_env<T: Api, U: Into<HumanAddr>>(api: &T, sender: U, sent: &[Coin]) -> Env {
    Env {
        block: BlockInfo {
            height: 12_345,
            time: 1_571_797_419,
            chain_id: "cosmos-testnet-14002".to_string(),
        },
        message: MessageInfo {
            sender: api.canonical_address(&sender.into()).unwrap(),
            sent_funds: sent.to_vec(),
        },
        contract: ContractInfo {
            address: api
                .canonical_address(&HumanAddr::from(CONTRACT_ADDR))
                .unwrap(),
        },
    }
}

/// MockQuerier holds an immutable table of bank balances
/// TODO: also allow querying contracts
#[derive(Clone, Default)]
pub struct MockQuerier {
    bank: BankQuerier,
    staking: StakingQuerier,
    // placeholder to add support later
    wasm: NoWasmQuerier,
}

impl MockQuerier {
    pub fn new(balances: &[(&HumanAddr, &[Coin])]) -> Self {
        MockQuerier {
            bank: BankQuerier::new(balances),
            staking: StakingQuerier::default(),
            wasm: NoWasmQuerier {},
        }
    }

    #[cfg(feature = "staking")]
    pub fn with_staking(
        &mut self,
        validators: &[crate::query::Validator],
        delegations: &[crate::query::Delegation],
    ) {
        self.staking = StakingQuerier::new(validators, delegations);
    }
}

impl Querier for MockQuerier {
    fn raw_query(&self, bin_request: &[u8]) -> QuerierResult {
        // MockQuerier doesn't support Custom, so we ignore it completely here
        let request: QueryRequest<Never> = match from_slice(bin_request) {
            Ok(v) => v,
            Err(e) => {
                return Err(SystemError::InvalidRequest {
                    error: format!("Parsing QueryRequest: {}", e),
                })
            }
        };
        self.handle_query(&request)
    }
}

impl MockQuerier {
    pub fn handle_query<T>(&self, request: &QueryRequest<T>) -> QuerierResult {
        match &request {
            QueryRequest::Bank(bank_query) => self.bank.query(bank_query),
            QueryRequest::Custom(_) => Err(SystemError::UnsupportedRequest {
                kind: "custom".to_string(),
            }),
            QueryRequest::Staking(staking_query) => self.staking.query(staking_query),
            QueryRequest::Wasm(msg) => self.wasm.query(msg),
        }
    }
}

#[derive(Clone, Default)]
struct NoWasmQuerier {
    // FIXME: actually provide a way to call out
}

impl NoWasmQuerier {
    fn query(&self, request: &WasmQuery) -> QuerierResult {
        let addr = match request {
            WasmQuery::Smart { contract_addr, .. } => contract_addr,
            WasmQuery::Raw { contract_addr, .. } => contract_addr,
        }
        .clone();
        Err(SystemError::NoSuchContract { addr })
    }
}

#[derive(Clone, Default)]
pub struct BankQuerier {
    balances: HashMap<HumanAddr, Vec<Coin>>,
}

impl BankQuerier {
    pub fn new(balances: &[(&HumanAddr, &[Coin])]) -> Self {
        let mut map = HashMap::new();
        for (addr, coins) in balances.iter() {
            map.insert(HumanAddr::from(addr), coins.to_vec());
        }
        BankQuerier { balances: map }
    }

    pub fn query(&self, request: &BankQuery) -> QuerierResult {
        match request {
            BankQuery::Balance { address, denom } => {
                // proper error on not found, serialize result on found
                let amount = self
                    .balances
                    .get(address)
                    .and_then(|v| v.iter().find(|c| &c.denom == denom).map(|c| c.amount))
                    .unwrap_or_default();
                let bank_res = BalanceResponse {
                    amount: Coin {
                        amount,
                        denom: denom.to_string(),
                    },
                };
                Ok(to_binary(&bank_res))
            }
            BankQuery::AllBalances { address } => {
                // proper error on not found, serialize result on found
                let bank_res = AllBalanceResponse {
                    amount: self.balances.get(address).cloned().unwrap_or_default(),
                };
                Ok(to_binary(&bank_res))
            }
        }
    }
}

#[derive(Clone, Default)]
pub struct StakingQuerier {
    validators: Vec<Validator>,
    delegations: Vec<Delegation>,
}

impl StakingQuerier {
    pub fn new(validators: &[Validator], delegations: &[Delegation]) -> Self {
        StakingQuerier {
            validators: validators.to_vec(),
            delegations: delegations.to_vec(),
        }
    }

    pub fn query(&self, request: &StakingQuery) -> QuerierResult {
        match request {
            StakingQuery::Validators {} => {
                let val_res = ValidatorsResponse {
                    validators: self.validators.clone(),
                };
                Ok(to_binary(&val_res))
            }
            StakingQuery::Delegations {
                delegator,
                validator,
            } => {
                let matches = |d: &&Delegation| {
                    if let Some(val) = validator {
                        if val != &d.validator {
                            return false;
                        }
                    }
                    &d.delegator == delegator
                };
                let delegations: Vec<_> =
                    self.delegations.iter().filter(matches).cloned().collect();
                let val_res = DelegationsResponse { delegations };
                Ok(to_binary(&val_res))
            }
        }
    }
<<<<<<< HEAD
=======

    #[cfg(test)]
    mod test {
        use super::*;

        use crate::query::Decimal9;
        use crate::{coin, from_binary, HumanAddr};

        #[test]
        fn staking_querier_validators() {
            let val1 = Validator {
                address: HumanAddr::from("validator-one"),
                commission: Decimal9::percent(1),
                max_commission: Decimal9::percent(3),
                max_change_rate: Decimal9::percent(1),
            };
            let val2 = Validator {
                address: HumanAddr::from("validator-two"),
                commission: Decimal9::permille(15),
                max_commission: Decimal9::permille(40),
                max_change_rate: Decimal9::permille(5),
            };

            let staking = StakingQuerier::new(&[val1.clone(), val2.clone()], &[]);

            // one match
            let raw = staking
                .query(&StakingQuery::Validators {})
                .unwrap()
                .unwrap();
            let vals: ValidatorsResponse = from_binary(&raw).unwrap();
            assert_eq!(vals.validators, vec![val1, val2]);
        }

        // gets delegators from query or panic
        fn get_delegators(
            staking: &StakingQuerier,
            delegator: HumanAddr,
            validator: Option<HumanAddr>,
        ) -> Vec<Delegation> {
            let raw = staking
                .query(&StakingQuery::Delegations {
                    delegator,
                    validator,
                })
                .unwrap()
                .unwrap();
            let dels: DelegationsResponse = from_binary(&raw).unwrap();
            dels.delegations
        }

        #[test]
        fn staking_querier_delegations() {
            let val1 = HumanAddr::from("validator-one");
            let val2 = HumanAddr::from("validator-two");

            let user_a = HumanAddr::from("investor");
            let user_b = HumanAddr::from("speculator");
            let user_c = HumanAddr::from("hodler");

            // we need multiple validators per delegator, so the queries provide different results
            let del1a = Delegation {
                delegator: user_a.clone(),
                validator: val1.clone(),
                amount: coin(100, "stake"),
                can_redelegate: true,
                accumulated_rewards: coin(5, "stake"),
            };
            let del2a = Delegation {
                delegator: user_a.clone(),
                validator: val2.clone(),
                amount: coin(500, "stake"),
                can_redelegate: true,
                accumulated_rewards: coin(20, "stake"),
            };

            // this is multiple times on the same validator
            let del1b = Delegation {
                delegator: user_b.clone(),
                validator: val1.clone(),
                amount: coin(500, "stake"),
                can_redelegate: false,
                accumulated_rewards: coin(0, "stake"),
            };
            let del1bb = Delegation {
                delegator: user_b.clone(),
                validator: val1.clone(),
                amount: coin(700, "stake"),
                can_redelegate: true,
                accumulated_rewards: coin(70, "stake"),
            };

            // and another one on val2
            let del2c = Delegation {
                delegator: user_c.clone(),
                validator: val2.clone(),
                amount: coin(8888, "stake"),
                can_redelegate: true,
                accumulated_rewards: coin(900, "stake"),
            };

            let staking = StakingQuerier::new(
                &[],
                &[
                    del1a.clone(),
                    del1b.clone(),
                    del1bb.clone(),
                    del2a.clone(),
                    del2c.clone(),
                ],
            );

            // get all for user a
            let dels = get_delegators(&staking, user_a.clone(), None);
            assert_eq!(dels, vec![del1a.clone(), del2a.clone()]);

            // get all for user b
            let dels = get_delegators(&staking, user_b.clone(), None);
            assert_eq!(dels, vec![del1b.clone(), del1bb.clone()]);

            // get all for user c
            let dels = get_delegators(&staking, user_c.clone(), None);
            assert_eq!(dels, vec![del2c.clone()]);

            // for user with no delegations...
            let dels = get_delegators(&staking, HumanAddr::from("no one"), None);
            assert_eq!(dels, vec![]);

            // filter a by validator (1 and 1)
            let dels = get_delegators(&staking, user_a.clone(), Some(val1.clone()));
            assert_eq!(dels, vec![del1a.clone()]);
            let dels = get_delegators(&staking, user_a.clone(), Some(val2.clone()));
            assert_eq!(dels, vec![del2a.clone()]);

            // filter b by validator (2 and 0)
            let dels = get_delegators(&staking, user_b.clone(), Some(val1.clone()));
            assert_eq!(dels, vec![del1b.clone(), del1bb.clone()]);
            let dels = get_delegators(&staking, user_b.clone(), Some(val2.clone()));
            assert_eq!(dels, vec![]);

            // filter c by validator (0 and 1)
            let dels = get_delegators(&staking, user_c.clone(), Some(val1.clone()));
            assert_eq!(dels, vec![]);
            let dels = get_delegators(&staking, user_c.clone(), Some(val2.clone()));
            assert_eq!(dels, vec![del2c.clone()]);
        }
    }
>>>>>>> f9f515ac
}

#[cfg(test)]
mod test {
    use super::*;

    use crate::{coin, coins, from_binary, Billionth, HumanAddr};

    #[test]
    fn mock_env_arguments() {
        let name = HumanAddr("my name".to_string());
        let api = MockApi::new(20);

        // make sure we can generate with &str, &HumanAddr, and HumanAddr
        let a = mock_env(&api, "my name", &coins(100, "atom"));
        let b = mock_env(&api, &name, &coins(100, "atom"));
        let c = mock_env(&api, name, &coins(100, "atom"));

        // and the results are the same
        assert_eq!(a, b);
        assert_eq!(a, c);
    }

    #[test]
    fn flip_addresses() {
        let api = MockApi::new(20);
        let human = HumanAddr("shorty".to_string());
        let canon = api.canonical_address(&human).unwrap();
        assert_eq!(canon.len(), 20);
        assert_eq!(&canon.as_slice()[0..6], human.as_str().as_bytes());
        assert_eq!(&canon.as_slice()[6..], &[0u8; 14]);

        let recovered = api.human_address(&canon).unwrap();
        assert_eq!(human, recovered);
    }

    #[test]
    #[should_panic(expected = "length not correct")]
    fn human_address_input_length() {
        let api = MockApi::new(10);
        let input = CanonicalAddr(Binary(vec![61; 11]));
        api.human_address(&input).unwrap();
    }

    #[test]
    #[should_panic(expected = "address too short")]
    fn canonical_address_min_input_length() {
        let api = MockApi::new(10);
        let human = HumanAddr("1".to_string());
        let _ = api.canonical_address(&human).unwrap();
    }

    #[test]
    #[should_panic(expected = "address too long")]
    fn canonical_address_max_input_length() {
        let api = MockApi::new(10);
        let human = HumanAddr("longer-than-10".to_string());
        let _ = api.canonical_address(&human).unwrap();
    }

    #[test]
    fn bank_querier_all_balances() {
        let addr = HumanAddr::from("foobar");
        let balance = vec![coin(123, "ELF"), coin(777, "FLY")];
        let bank = BankQuerier::new(&[(&addr, &balance)]);

        // all
        let all = bank
            .query(&BankQuery::AllBalances {
                address: addr.clone(),
            })
            .unwrap()
            .unwrap();
        let res: AllBalanceResponse = from_binary(&all).unwrap();
        assert_eq!(&res.amount, &balance);
    }

    #[test]
    fn bank_querier_one_balance() {
        let addr = HumanAddr::from("foobar");
        let balance = vec![coin(123, "ELF"), coin(777, "FLY")];
        let bank = BankQuerier::new(&[(&addr, &balance)]);

        // one match
        let fly = bank
            .query(&BankQuery::Balance {
                address: addr.clone(),
                denom: "FLY".to_string(),
            })
            .unwrap()
            .unwrap();
        let res: BalanceResponse = from_binary(&fly).unwrap();
        assert_eq!(res.amount, coin(777, "FLY"));

        // missing denom
        let miss = bank
            .query(&BankQuery::Balance {
                address: addr.clone(),
                denom: "MISS".to_string(),
            })
            .unwrap()
            .unwrap();
        let res: BalanceResponse = from_binary(&miss).unwrap();
        assert_eq!(res.amount, coin(0, "MISS"));
    }

    #[test]
    fn bank_querier_missing_account() {
        let addr = HumanAddr::from("foobar");
        let balance = vec![coin(123, "ELF"), coin(777, "FLY")];
        let bank = BankQuerier::new(&[(&addr, &balance)]);

        // all balances on empty account is empty vec
        let all = bank
            .query(&BankQuery::AllBalances {
                address: HumanAddr::from("elsewhere"),
            })
            .unwrap()
            .unwrap();
        let res: AllBalanceResponse = from_binary(&all).unwrap();
        assert_eq!(res.amount, vec![]);

        // any denom on balances on empty account is empty coin
        let miss = bank
            .query(&BankQuery::Balance {
                address: HumanAddr::from("elsewhere"),
                denom: "ELF".to_string(),
            })
            .unwrap()
            .unwrap();
        let res: BalanceResponse = from_binary(&miss).unwrap();
        assert_eq!(res.amount, coin(0, "ELF"));
    }

    #[test]
    fn staking_querier_validators() {
        let val1 = Validator {
            address: HumanAddr::from("validator-one"),
            commission: Billionth::percent(1),
            max_commission: Billionth::percent(3),
            max_change_rate: Billionth::percent(1),
        };
        let val2 = Validator {
            address: HumanAddr::from("validator-two"),
            commission: Billionth::permille(15),
            max_commission: Billionth::permille(40),
            max_change_rate: Billionth::permille(5),
        };

        let staking = StakingQuerier::new(&[val1.clone(), val2.clone()], &[]);

        // one match
        let raw = staking
            .query(&StakingQuery::Validators {})
            .unwrap()
            .unwrap();
        let vals: ValidatorsResponse = from_binary(&raw).unwrap();
        assert_eq!(vals.validators, vec![val1, val2]);
    }

    // gets delegators from query or panic
    fn get_delegators(
        staking: &StakingQuerier,
        delegator: HumanAddr,
        validator: Option<HumanAddr>,
    ) -> Vec<Delegation> {
        let raw = staking
            .query(&StakingQuery::Delegations {
                delegator,
                validator,
            })
            .unwrap()
            .unwrap();
        let dels: DelegationsResponse = from_binary(&raw).unwrap();
        dels.delegations
    }

    #[test]
    fn staking_querier_delegations() {
        let val1 = HumanAddr::from("validator-one");
        let val2 = HumanAddr::from("validator-two");

        let user_a = HumanAddr::from("investor");
        let user_b = HumanAddr::from("speculator");
        let user_c = HumanAddr::from("hodler");

        // we need multiple validators per delegator, so the queries provide different results
        let del1a = Delegation {
            delegator: user_a.clone(),
            validator: val1.clone(),
            amount: coin(100, "stake"),
            can_redelegate: true,
            accumulated_rewards: coin(5, "stake"),
        };
        let del2a = Delegation {
            delegator: user_a.clone(),
            validator: val2.clone(),
            amount: coin(500, "stake"),
            can_redelegate: true,
            accumulated_rewards: coin(20, "stake"),
        };

        // this is multiple times on the same validator
        let del1b = Delegation {
            delegator: user_b.clone(),
            validator: val1.clone(),
            amount: coin(500, "stake"),
            can_redelegate: false,
            accumulated_rewards: coin(0, "stake"),
        };
        let del1bb = Delegation {
            delegator: user_b.clone(),
            validator: val1.clone(),
            amount: coin(700, "stake"),
            can_redelegate: true,
            accumulated_rewards: coin(70, "stake"),
        };

        // and another one on val2
        let del2c = Delegation {
            delegator: user_c.clone(),
            validator: val2.clone(),
            amount: coin(8888, "stake"),
            can_redelegate: true,
            accumulated_rewards: coin(900, "stake"),
        };

        let staking = StakingQuerier::new(
            &[],
            &[
                del1a.clone(),
                del1b.clone(),
                del1bb.clone(),
                del2a.clone(),
                del2c.clone(),
            ],
        );

        // get all for user a
        let dels = get_delegators(&staking, user_a.clone(), None);
        assert_eq!(dels, vec![del1a.clone(), del2a.clone()]);

        // get all for user b
        let dels = get_delegators(&staking, user_b.clone(), None);
        assert_eq!(dels, vec![del1b.clone(), del1bb.clone()]);

        // get all for user c
        let dels = get_delegators(&staking, user_c.clone(), None);
        assert_eq!(dels, vec![del2c.clone()]);

        // for user with no delegations...
        let dels = get_delegators(&staking, HumanAddr::from("no one"), None);
        assert_eq!(dels, vec![]);

        // filter a by validator (1 and 1)
        let dels = get_delegators(&staking, user_a.clone(), Some(val1.clone()));
        assert_eq!(dels, vec![del1a.clone()]);
        let dels = get_delegators(&staking, user_a.clone(), Some(val2.clone()));
        assert_eq!(dels, vec![del2a.clone()]);

        // filter b by validator (2 and 0)
        let dels = get_delegators(&staking, user_b.clone(), Some(val1.clone()));
        assert_eq!(dels, vec![del1b.clone(), del1bb.clone()]);
        let dels = get_delegators(&staking, user_b.clone(), Some(val2.clone()));
        assert_eq!(dels, vec![]);

        // filter c by validator (0 and 1)
        let dels = get_delegators(&staking, user_c.clone(), Some(val1.clone()));
        assert_eq!(dels, vec![]);
        let dels = get_delegators(&staking, user_c.clone(), Some(val2.clone()));
        assert_eq!(dels, vec![del2c.clone()]);
    }
}<|MERGE_RESOLUTION|>--- conflicted
+++ resolved
@@ -281,163 +281,13 @@
             }
         }
     }
-<<<<<<< HEAD
-=======
-
-    #[cfg(test)]
-    mod test {
-        use super::*;
-
-        use crate::query::Decimal9;
-        use crate::{coin, from_binary, HumanAddr};
-
-        #[test]
-        fn staking_querier_validators() {
-            let val1 = Validator {
-                address: HumanAddr::from("validator-one"),
-                commission: Decimal9::percent(1),
-                max_commission: Decimal9::percent(3),
-                max_change_rate: Decimal9::percent(1),
-            };
-            let val2 = Validator {
-                address: HumanAddr::from("validator-two"),
-                commission: Decimal9::permille(15),
-                max_commission: Decimal9::permille(40),
-                max_change_rate: Decimal9::permille(5),
-            };
-
-            let staking = StakingQuerier::new(&[val1.clone(), val2.clone()], &[]);
-
-            // one match
-            let raw = staking
-                .query(&StakingQuery::Validators {})
-                .unwrap()
-                .unwrap();
-            let vals: ValidatorsResponse = from_binary(&raw).unwrap();
-            assert_eq!(vals.validators, vec![val1, val2]);
-        }
-
-        // gets delegators from query or panic
-        fn get_delegators(
-            staking: &StakingQuerier,
-            delegator: HumanAddr,
-            validator: Option<HumanAddr>,
-        ) -> Vec<Delegation> {
-            let raw = staking
-                .query(&StakingQuery::Delegations {
-                    delegator,
-                    validator,
-                })
-                .unwrap()
-                .unwrap();
-            let dels: DelegationsResponse = from_binary(&raw).unwrap();
-            dels.delegations
-        }
-
-        #[test]
-        fn staking_querier_delegations() {
-            let val1 = HumanAddr::from("validator-one");
-            let val2 = HumanAddr::from("validator-two");
-
-            let user_a = HumanAddr::from("investor");
-            let user_b = HumanAddr::from("speculator");
-            let user_c = HumanAddr::from("hodler");
-
-            // we need multiple validators per delegator, so the queries provide different results
-            let del1a = Delegation {
-                delegator: user_a.clone(),
-                validator: val1.clone(),
-                amount: coin(100, "stake"),
-                can_redelegate: true,
-                accumulated_rewards: coin(5, "stake"),
-            };
-            let del2a = Delegation {
-                delegator: user_a.clone(),
-                validator: val2.clone(),
-                amount: coin(500, "stake"),
-                can_redelegate: true,
-                accumulated_rewards: coin(20, "stake"),
-            };
-
-            // this is multiple times on the same validator
-            let del1b = Delegation {
-                delegator: user_b.clone(),
-                validator: val1.clone(),
-                amount: coin(500, "stake"),
-                can_redelegate: false,
-                accumulated_rewards: coin(0, "stake"),
-            };
-            let del1bb = Delegation {
-                delegator: user_b.clone(),
-                validator: val1.clone(),
-                amount: coin(700, "stake"),
-                can_redelegate: true,
-                accumulated_rewards: coin(70, "stake"),
-            };
-
-            // and another one on val2
-            let del2c = Delegation {
-                delegator: user_c.clone(),
-                validator: val2.clone(),
-                amount: coin(8888, "stake"),
-                can_redelegate: true,
-                accumulated_rewards: coin(900, "stake"),
-            };
-
-            let staking = StakingQuerier::new(
-                &[],
-                &[
-                    del1a.clone(),
-                    del1b.clone(),
-                    del1bb.clone(),
-                    del2a.clone(),
-                    del2c.clone(),
-                ],
-            );
-
-            // get all for user a
-            let dels = get_delegators(&staking, user_a.clone(), None);
-            assert_eq!(dels, vec![del1a.clone(), del2a.clone()]);
-
-            // get all for user b
-            let dels = get_delegators(&staking, user_b.clone(), None);
-            assert_eq!(dels, vec![del1b.clone(), del1bb.clone()]);
-
-            // get all for user c
-            let dels = get_delegators(&staking, user_c.clone(), None);
-            assert_eq!(dels, vec![del2c.clone()]);
-
-            // for user with no delegations...
-            let dels = get_delegators(&staking, HumanAddr::from("no one"), None);
-            assert_eq!(dels, vec![]);
-
-            // filter a by validator (1 and 1)
-            let dels = get_delegators(&staking, user_a.clone(), Some(val1.clone()));
-            assert_eq!(dels, vec![del1a.clone()]);
-            let dels = get_delegators(&staking, user_a.clone(), Some(val2.clone()));
-            assert_eq!(dels, vec![del2a.clone()]);
-
-            // filter b by validator (2 and 0)
-            let dels = get_delegators(&staking, user_b.clone(), Some(val1.clone()));
-            assert_eq!(dels, vec![del1b.clone(), del1bb.clone()]);
-            let dels = get_delegators(&staking, user_b.clone(), Some(val2.clone()));
-            assert_eq!(dels, vec![]);
-
-            // filter c by validator (0 and 1)
-            let dels = get_delegators(&staking, user_c.clone(), Some(val1.clone()));
-            assert_eq!(dels, vec![]);
-            let dels = get_delegators(&staking, user_c.clone(), Some(val2.clone()));
-            assert_eq!(dels, vec![del2c.clone()]);
-        }
-    }
->>>>>>> f9f515ac
 }
 
 #[cfg(test)]
 mod test {
     use super::*;
 
-    use crate::{coin, coins, from_binary, Billionth, HumanAddr};
+    use crate::{coin, coins, from_binary, Decimal9, HumanAddr};
 
     #[test]
     fn mock_env_arguments() {
@@ -569,15 +419,15 @@
     fn staking_querier_validators() {
         let val1 = Validator {
             address: HumanAddr::from("validator-one"),
-            commission: Billionth::percent(1),
-            max_commission: Billionth::percent(3),
-            max_change_rate: Billionth::percent(1),
+            commission: Decimal9::percent(1),
+            max_commission: Decimal9::percent(3),
+            max_change_rate: Decimal9::percent(1),
         };
         let val2 = Validator {
             address: HumanAddr::from("validator-two"),
-            commission: Billionth::permille(15),
-            max_commission: Billionth::permille(40),
-            max_change_rate: Billionth::permille(5),
+            commission: Decimal9::permille(15),
+            max_commission: Decimal9::permille(40),
+            max_change_rate: Decimal9::permille(5),
         };
 
         let staking = StakingQuerier::new(&[val1.clone(), val2.clone()], &[]);
