--- conflicted
+++ resolved
@@ -5,11 +5,7 @@
 mod addresses;
 mod binary;
 mod coins;
-<<<<<<< HEAD
 mod deps;
-mod encoding;
-=======
->>>>>>> c044d801
 mod entry_points;
 mod errors;
 #[cfg(feature = "iterator")]
@@ -25,11 +21,7 @@
 pub use crate::addresses::{CanonicalAddr, HumanAddr};
 pub use crate::binary::{Binary, ByteArray};
 pub use crate::coins::{coin, coins, has_coins, Coin};
-<<<<<<< HEAD
 pub use crate::deps::{Deps, DepsMut, OwnedDeps};
-pub use crate::encoding::Binary;
-=======
->>>>>>> c044d801
 pub use crate::errors::{StdError, StdResult, SystemError};
 #[cfg(feature = "iterator")]
 pub use crate::iterator::{Order, KV};
